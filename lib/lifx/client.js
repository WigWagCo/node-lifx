--- conflicted
+++ resolved
@@ -129,16 +129,12 @@
     this.emit('message', msg, rinfo);
   }.bind(this));
 
-<<<<<<< HEAD
   var send_now = false;
   this.startSend = function() {
     send_now = true; // dummy function, until full bind() below happens
   }
 
-  this.socket.bind(opts, function() {
-=======
   this.socket.bind(opts.port, opts.address, function() {
->>>>>>> c56108bd
     this.socket.setBroadcast(true);
     this.emit('listening');
     this.port = opts.port;
